from __future__ import annotations

from abc import ABC, abstractmethod
from typing import Any, ClassVar, Optional, Type, TypeVar, Union

from redis.typing import FieldT, KeyT
<<<<<<< HEAD
=======
from typing_extensions import TypeAlias
>>>>>>> 1fa61bf6

from aio_rom.exception import ModelNotFoundException
from aio_rom.session import connection

T = TypeVar("T", bound="IModel")


class IModel(ABC):
    __slots__ = ("id",)

    NotFoundException: ClassVar[Type[ModelNotFoundException]]
    id: Key

    @classmethod
    def prefix(cls) -> str:
        return f"{cls.__name__.lower()}"

    def __init_subclass__(cls: type[T], **kwargs: Any) -> None:
        cls.NotFoundException = type("NotFoundException", (ModelNotFoundException,), {})

    def db_id(self) -> str:
        return f"{self.prefix()}:{str(self.id)}"

    @abstractmethod
    async def save(self, *, optimistic: bool = False, cascade: bool = False) -> None:
        ...

    @classmethod
    @abstractmethod
    async def get(cls: type[T], id: Key) -> T:
        ...

    @classmethod
    async def persisted(cls: type[T], id: int) -> bool:
        async with connection() as conn:
            return bool(await conn.exists(f"{cls.prefix()}:{id}"))

    @classmethod
    async def delete_all(cls: type[T]) -> None:
        key_prefix = cls.prefix()
        async with connection() as conn:
            keys = await conn.keys(f"{key_prefix}:*")
            await conn.delete(key_prefix, *keys)

    @abstractmethod
    async def total_count(self) -> int:
        ...

    @abstractmethod
    async def delete(self, cascade: bool = False) -> None:
        ...

    async def exists(self) -> bool:
        async with connection() as conn:
            return bool(await conn.exists(self.db_id()))

    @abstractmethod
    async def refresh(self: T) -> None:
        ...


Key: TypeAlias = KeyT
RedisValue: TypeAlias = FieldT
Serializable = Union[RedisValue, IModel]
Serialized = Optional[RedisValue]

__all__ = ["IModel", "Key", "RedisValue", "Serializable", "Serialized"]<|MERGE_RESOLUTION|>--- conflicted
+++ resolved
@@ -4,10 +4,7 @@
 from typing import Any, ClassVar, Optional, Type, TypeVar, Union
 
 from redis.typing import FieldT, KeyT
-<<<<<<< HEAD
-=======
 from typing_extensions import TypeAlias
->>>>>>> 1fa61bf6
 
 from aio_rom.exception import ModelNotFoundException
 from aio_rom.session import connection
